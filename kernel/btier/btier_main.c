/*
 * tier : Tiered storage made easy.
 *        Tier allows to create a virtual blockdevice
 *        that consists of multiple physical devices.
 *        A common configuration would be to use
 *        SSD/SAS/SATA 
 *
 * Partly based up-on sbd and the loop driver.
 * Redistributable under the terms of the GNU GPL.
 * Author: Mark Ruijter, mruijter@gmail.com
 */
#include "btier.h"
#include "btier_main.h"
#include "btier_common.h"

#define TRUE 1
#define FALSE 0
#define TIER_VERSION "1.2.0"

MODULE_LICENSE("GPL");
MODULE_AUTHOR("Mark Ruijter");

LIST_HEAD(device_list);
DEFINE_MUTEX(tier_devices_mutex);

/*
 * The internal representation of our device.
 */
static struct tier_device *device = NULL;
static char *devicenames;
static struct mutex ioctl_mutex;
static DEFINE_SPINLOCK(uselock);

static int tier_device_count(void)
{
	struct list_head *pos;
	int count = 0;

	list_for_each(pos, &device_list) {
		count++;
	}
	return count;
}

char *tiger_hash(char *data, unsigned int dlen)
{
	struct scatterlist sg;
	struct hash_desc desc;
	char *thash;

	thash = kzalloc(32, GFP_KERNEL);
	if (!thash)
		return thash;
	/* ... set up the scatterlists ... */
	desc.tfm = crypto_alloc_hash("tgr192", 0, CRYPTO_ALG_ASYNC);
	if (IS_ERR(desc.tfm)) {
		printk(KERN_WARNING "sbd: unable to allocate crypto_hash\n");
		goto fail;
	}
	desc.flags = 0;
	sg_init_one(&sg, data, dlen);
	if (crypto_hash_digest(&desc, &sg, dlen, thash))
		goto fail;
	crypto_free_hash(desc.tfm);
	return thash;

fail:
	kfree(thash);
	return NULL;
}

/*
 * Open and close.
 */
static int tier_open(struct block_device *bdev, fmode_t mode)
{
	struct tier_device *dev;

	dev = bdev->bd_inode->i_bdev->bd_disk->private_data;
	spin_lock(&uselock);
	dev->users++;
	spin_unlock(&uselock);
	return 0;
}

void set_debug_info(struct tier_device *dev, int state)
{
#ifndef MAX_PERFORMANCE
        atomic_set(&dev->debug_state, atomic_read(&dev->debug_state) | state);
#endif        
}

void clear_debug_info(struct tier_device *dev, int state)
{
#ifndef MAX_PERFORMANCE
        atomic_set(&dev->debug_state, atomic_read(&dev->debug_state) ^ state);
#endif        
}

#if LINUX_VERSION_CODE >= KERNEL_VERSION(3,12,0)
static void tier_release(struct gendisk *gd, fmode_t mode)
#else
static int tier_release(struct gendisk *gd, fmode_t mode)
#endif
{
        struct tier_device *dev;

        dev = gd->private_data;
        spin_lock(&uselock);
        dev->users--;
        spin_unlock(&uselock);
#if LINUX_VERSION_CODE < KERNEL_VERSION(3,12,0)
        return 0;
#endif
}

/*
 * The device operations structure.
 */
static struct block_device_operations tier_ops = {
	.open = tier_open,
	.release = tier_release,
	.owner = THIS_MODULE,
};

extern struct attribute *tier_attrs[];

static struct attribute_group tier_attribute_group = {
	.name = "tier",
	.attrs = tier_attrs,
};

static int tier_sysfs_init(struct tier_device *dev)
{
	return sysfs_create_group(&disk_to_dev(dev->gd)->kobj,
				  &tier_attribute_group);
}

void btier_lock(struct tier_device *dev)
{
	atomic_set(&dev->migrate, MIGRATION_IO);
	mutex_lock(&dev->qlock);
	if (0 != atomic_read(&dev->aio_pending))
		wait_event(dev->aio_event, 0 == atomic_read(&dev->aio_pending));
}

void btier_unlock(struct tier_device *dev)
{
	atomic_set(&dev->migrate, 0);
	mutex_unlock(&dev->qlock);
        //atomic_set(&dev->wqlock, 0);
}

void btier_clear_statistics(struct tier_device *dev)
{
	u64 curblock;
	u64 blocks = dev->size >> BLKBITS;
	struct devicemagic *dmagic;
	int i;
	struct blockinfo *binfo=NULL;

	btier_lock(dev);

	for (curblock = 0; curblock < blocks; curblock++) {
		binfo = get_blockinfo(dev, curblock, 0);
		if (dev->inerror)
                        if (binfo)
                            kfree(binfo);
			break;
		if (binfo->device != 0) {
			binfo->readcount = 0;
			binfo->writecount = 0;
			(void)write_blocklist(dev, curblock, binfo, WC);
		}
		kfree(binfo);

	}
	for (i = 0; i < dev->attached_devices; i++) {
		dmagic = dev->backdev[i]->devmagic;
		dmagic->average_reads = 0;
		dmagic->average_writes = 0;
		dmagic->total_reads = 0;
		dmagic->total_writes = 0;
	}
	btier_unlock(dev);
}

static void tier_sysfs_exit(struct tier_device *dev)
{
	sysfs_remove_group(&disk_to_dev(dev->gd)->kobj, &tier_attribute_group);
}

static struct devicemagic *read_device_magic(struct tier_device *dev,
					     int device)
{
	struct devicemagic *dmagic;

	dmagic = kzalloc(sizeof(struct devicemagic), GFP_KERNEL);
	if (!dmagic)
		return NULL;
	tier_file_read(dev, device, dmagic, sizeof(*dmagic), 0);
	return dmagic;
}

static void write_device_magic(struct tier_device *dev, int device)
{
	struct devicemagic *dmagic = dev->backdev[device]->devmagic;
	tier_file_write(dev, device, dmagic, sizeof(*dmagic), 0);
}

static void mark_device_clean(struct tier_device *dev, int device)
{
	struct backing_device *backdev = dev->backdev[device];
	backdev->devmagic->clean = CLEAN;
	memset(&backdev->devmagic->binfo_journal_new, 0,
	       sizeof(struct blockinfo));
	memset(&backdev->devmagic->binfo_journal_old, 0,
	       sizeof(struct blockinfo));
	write_device_magic(dev, device);
}

static int mark_offset_as_used(struct tier_device *dev, int device, u64 offset)
{
	u64 boffset;
	u8 allocated = ALLOCATED;
	struct backing_device *backdev = dev->backdev[device];
	int ret;

	boffset = offset >> BLKBITS;
	ret = tier_file_write(dev, device, &allocated, 1,
			      backdev->startofbitlist + boffset);
#if LINUX_VERSION_CODE >= KERNEL_VERSION(3,0,0)
	ret =
	    vfs_fsync_range(backdev->fds, backdev->startofbitlist + boffset, 1,
			    FSMODE);
#else
	ret = vfs_fsync_range(backdev->fds, backdev->fds->f_path.dentry,
			      backdev->startofbitlist + boffset, 1, FSMODE);
#endif
	backdev->bitlist[boffset] = allocated;
	return ret;
}

static void clear_dev_list(struct tier_device *dev, struct blockinfo *binfo)
{
	u64 offset;
	u64 boffset;
	u8 unallocated = UNALLOCATED;
	struct backing_device *backdev = dev->backdev[binfo->device - 1];

	offset = binfo->offset - backdev->startofdata;
	boffset = offset >> BLKBITS;
	tier_file_write(dev, binfo->device - 1,
			&unallocated, 1, backdev->startofbitlist + boffset);
	if (backdev->free_offset > boffset)
		backdev->free_offset = boffset;
	if (backdev->bitlist)
		backdev->bitlist[boffset] = unallocated;
}

static int allocate_dev(struct tier_device *dev, u64 blocknr,
			struct blockinfo *binfo, int device)
{
	struct backing_device *backdev = dev->backdev[device];
	u8 *buffer = NULL;
	u64 cur = 0;
	u64 relative_offset = 0;
	int ret = 0;
	unsigned int buffercount;
	cur = backdev->free_offset >> 12;
	/* The bitlist may be loaded into memory or be NULL if not */
	while (0 == binfo->device && (cur * PAGE_SIZE) < backdev->bitlistsize) {
		buffer = &backdev->bitlist[cur * PAGE_SIZE];
		buffercount = 0;
		while (0 == binfo->device) {
			if (ALLOCATED != buffer[buffercount]) {
				binfo->offset =
				    (cur * PAGE_SIZE * BLKSIZE) +
				    (buffercount * BLKSIZE);
				relative_offset = binfo->offset;
				binfo->offset += backdev->startofdata;
				if (binfo->offset + BLKSIZE >
				    backdev->endofdata) {
					goto end_exit;
				} else {
					binfo->device = device + 1;
					ret = mark_offset_as_used(dev, device,
								  relative_offset);
					if (0 != ret)
						goto end_exit;
					backdev->free_offset =
					    relative_offset >> BLKBITS;
					backdev->usedoffset = binfo->offset;
				}
			}
			buffercount++;
			if (buffercount >= PAGE_SIZE)
				break;
		}
		cur++;
	}
end_exit:
	return ret;
}

static int allocate_block(struct tier_device *dev, u64 blocknr,
			  struct blockinfo *binfo)
{
	int device = 0;
	int count = 0;

/* Sequential writes will go to SAS or SATA */
	if (dev->iotype == SEQUENTIAL && dev->attached_devices > 1)
		device =
		    dev->backdev[0]->devmagic->dtapolicy.sequential_landing;
	while (1) {
		if (0 != allocate_dev(dev, blocknr, binfo, device))
			return -EIO;
		if (0 != binfo->device) {
			if (0 != write_blocklist(dev, blocknr, binfo, WA))
				return -EIO;
			break;
		}
		device++;
		count++;
		if (count >= dev->attached_devices) {
			pr_err
			    ("no free space found, this should never happen!!\n");
			return -ENOSPC;
		}
		if (device >= dev->attached_devices)
			device = 0;
	}
	return 0;
}

static int tier_file_write(struct tier_device *dev, unsigned int device,
                           void *buf, size_t len, loff_t pos)
{
	ssize_t bw;
	mm_segment_t old_fs = get_fs();
	struct backing_device *backdev = dev->backdev[device];

	set_fs(get_ds());
        set_debug_info(dev, VFS_WRITE);
	bw = vfs_write(backdev->fds, buf, len, &pos);
        clear_debug_info(dev, VFS_WRITE);
	backdev->dirty = 1;
	set_fs(old_fs);
	if (likely(bw == len))
		return 0;
	pr_err("Write error on device %s at offset %llu, length %li\n",
	       backdev->fds->f_dentry->d_name.name,
	       (unsigned long long)pos, len);
	if (bw >= 0)
		bw = -EIO;
	return bw;
}

static int read_tiered(struct tier_device *dev, char *data,
		       unsigned int len, u64 offset)
{
	struct blockinfo *binfo = NULL;
	u64 blocknr;
	unsigned int block_offset;
	int res = 0;
	int size = 0;
	unsigned int done = 0;
	u64 curoff;

	if (dev->iotype == RANDOM)
		dev->stats.rand_reads++;
	else
		dev->stats.seq_reads++;
	if (len == 0)
		return -1;
	while (done < len) {
		curoff = offset + done;
		blocknr = curoff >> BLKBITS;
		block_offset = curoff - (blocknr << BLKBITS);

		binfo = get_blockinfo(dev, blocknr, TIERREAD);
		if (dev->inerror) {
                        if (binfo)
		             kfree(binfo);
			res = -EIO;
			break;
		}
		if (len - done + block_offset > BLKSIZE) {
			size = BLKSIZE - block_offset;
		} else
			size = len - done;
		if (0 == binfo->device) {
			memset(data + done, 0, size);
			res = 0;
		} else {
			res =
			    tier_file_read(dev, binfo->device - 1,
					   data + done, size,
					   binfo->offset + block_offset);
		}
                if (binfo)
		      kfree(binfo);
		done += size;
		if (res != 0)
			break;
	}
	return res;
}

/*
static int tier_sync_range(struct tier_device *dev, struct blockinfo *binfo)
{
	struct backing_device *backdev;
	int res = 0;
	unsigned int size = 0;

	backdev = dev->backdev[binfo->device - 1];
#if LINUX_VERSION_CODE >= KERNEL_VERSION(3,0,0)
	res =
	    vfs_fsync_range(backdev->fds, binfo->offset,
			    binfo->offset + size, FSMODE);
#else
	res = vfs_fsync_range(backdev->fds, backdev->fds->f_path.dentry,
			      binfo->offset, binfo->offset + size, FSMODE);
#endif
	kfree(binfo);
	return res;
}*/

static int write_tiered(struct tier_device *dev, char *data, unsigned int len,
			u64 offset)
{
	struct blockinfo *binfo;
	u64 blocknr;
	unsigned int block_offset;
	int res = 0;
	int domig;
	unsigned int size = 0;
	unsigned int done = 0;
	u64 curoff;

	if (dev->iotype == RANDOM)
		dev->stats.rand_writes++;
	else
		dev->stats.seq_writes++;
	while (done < len) {
		curoff = offset + done;
		blocknr = curoff >> BLKBITS;
		block_offset = curoff - (blocknr << BLKBITS);
                set_debug_info(dev, PREBINFO);
		binfo = get_blockinfo(dev, blocknr, TIERWRITE);
                clear_debug_info(dev, PREBINFO);
		if (dev->inerror) {
                        if (binfo) 
                                kfree(binfo);
			res = -EIO;
			break;
		}
		if (0 == binfo->device) {
                        set_debug_info(dev, PREALLOCBLOCK);
			res = allocate_block(dev, blocknr, binfo);
                        clear_debug_info(dev, PREALLOCBLOCK);
			domig = 0;
			if (res != 0) {
                                if (binfo) 
                                    kfree(binfo);
				pr_crit("Failed to allocate_block\n");
				return res;
			}
		} else
			domig = 1;
		if (len - done + block_offset > BLKSIZE) {
			size = BLKSIZE - block_offset;
		} else
			size = len - done;
                set_debug_info(dev, REALWRITE);
		res =
		    tier_file_write(dev, binfo->device - 1,
				    data + done, size,
				    binfo->offset + block_offset);
                clear_debug_info(dev, REALWRITE);
                if (binfo) 
		      kfree(binfo);
		done += size;
		if (res != 0)
			break;
	}
	return res;
}

/**
 * tier_file_read - helper for reading data
 */
static int tier_file_read(struct tier_device *dev, unsigned int device,
			  void *buf, const int len, loff_t pos)
{
	struct backing_device *backdev = dev->backdev[device];
	struct file *file;
	ssize_t bw;
	mm_segment_t old_fs = get_fs();

	file = backdev->fds;
	/* Disable readahead on random IO */
	if (dev->iotype == RANDOM)
		file->f_ra.ra_pages = 0;
	set_fs(get_ds());
	bw = vfs_read(file, buf, len, &pos);
	set_fs(old_fs);
	file->f_ra.ra_pages = backdev->ra_pages;
	if (likely(bw == len))
		return 0;
	pr_err("Read error at byte offset %llu, length %i.\n",
	       (unsigned long long)pos, len);
	if (bw >= 0)
		bw = -EIO;
	return bw;
}

static int tier_sync(struct tier_device *dev)
{
	int ret = 0;
	int i;
        set_debug_info(dev, PRESYNC);
	for (i = 0; i < dev->attached_devices; i++) {
		if (dev->backdev[i]->dirty) {
#if LINUX_VERSION_CODE >= KERNEL_VERSION(3,0,0)
			ret = vfs_fsync(dev->backdev[i]->fds, 0);
#else
			ret =
			    vfs_fsync(dev->backdev[i]->fds,
				      dev->backdev[i]->fds->f_path.dentry, 0);
#endif
			if (ret != 0)
				break;
			dev->backdev[i]->dirty = 0;
		}
	}
        clear_debug_info(dev, PRESYNC);
	return ret;
}

void *as_sprintf(const char *fmt, ...)
{
	/* Guess we need no more than 100 bytes. */
	int n, size = 100;
	void *p;
	va_list ap;
	p = kmalloc(size, GFP_ATOMIC);
	if (!p) {
		pr_err("as_sprintf : alloc failed\n");
		return NULL;
	}
	while (1) {
		/* Try to print in the allocated space. */
		va_start(ap, fmt);
		n = vsnprintf(p, size, fmt, ap);
		va_end(ap);
		/* If that worked, return the string. */
		if (n > -1 && n < size)
			return p;
		/* Else try again with more space. */
		if (n > -1)	/* glibc 2.1 */
			size = n + 1;	/* precisely what is needed */
		else		/* glibc 2.0 */
			size *= 2;	/* twice the old size */
		p = krealloc(p, size, GFP_ATOMIC);
	}
}

static void tiererror(struct tier_device *dev, char *msg)
{
	dev->inerror = 1;
	pr_crit("tiererror : %s\n", msg);
}

/* Delayed metadata update routine */
static void update_blocklist(struct tier_device *dev, u64 blocknr,
			     struct blockinfo *binfo)
{
	struct blockinfo *odinfo;
	int res;

	if (dev->inerror)
		return;
	odinfo = kzalloc(sizeof(struct blockinfo), GFP_NOFS);
	if (!odinfo) {
		tiererror(dev, "kzalloc failed");
		return;
	}
	res = tier_file_read(dev, 0,
			     odinfo, sizeof(*odinfo),
			     dev->backdev[0]->startofblocklist +
			     (blocknr * sizeof(*odinfo)));
	if (res != 0)
		tiererror(dev, "tier_file_read : returned an error");
	if (0 != memcmp(binfo, odinfo, sizeof(*odinfo))) {
		(void)write_blocklist(dev, blocknr, binfo, WD);
	}
	kfree(odinfo);
}

/* Check for corruption */
static int binfo_sanity(struct tier_device *dev, struct blockinfo *binfo)
{
	struct backing_device *backdev = dev->backdev[binfo->device - 1];
	if (binfo->device > dev->attached_devices) {
		pr_info
		    ("Metadata corruption detected : device %u, dev->attached_devices %u\n",
		     binfo->device, dev->attached_devices);
		tiererror(dev,
			  "get_blockinfo : binfo->device > dev->attached_devices");
		kfree(binfo);
		return 0;
	}

	if (binfo->offset > backdev->devicesize) {
		pr_info
		    ("Metadata corruption detected : device %u, offset %llu, devsize %llu\n",
		     binfo->device, binfo->offset, backdev->devicesize);
		tiererror(dev, "get_blockinfo : offset exceeds device size");
		kfree(binfo);
		return 0;
	}
	return 1;
}

/*  Read the metadata of the blocknr specified
 *  When a blocknr is not yet allocated binfo->device is 0
 *  otherwhise > 0 
 *  Metadata statistics are updated when called with 
 *  TIERREAD or TIERWRITE (updatemeta != 0 )
 */
struct blockinfo *get_blockinfo(struct tier_device *dev, u64 blocknr,
				int updatemeta)
{
/* The blocklist starts at the end of the bitlist on device1 */
	struct blockinfo *binfo;
	struct backing_device *backdev = dev->backdev[0];

	if (dev->inerror)
		return NULL;
	binfo = kzalloc(sizeof(struct blockinfo), GFP_NOFS);
	if (!binfo) {
		tiererror(dev, "alloc failed");
		return NULL;
	}
/* random reads are multithreaded, so lock the blocklist cache up-on modification*/
	spin_lock_irq(&dev->statlock);
	memcpy(binfo, backdev->blocklist[blocknr], sizeof(*binfo));
	if (0 != binfo->device) {
		if (!binfo_sanity(dev, binfo)) {
			kfree(binfo);
			binfo = NULL;
			goto err_ret;
		}
		backdev = dev->backdev[binfo->device - 1];
/* update accesstime and hitcount */
		if (updatemeta > 0) {
			if (updatemeta == TIERREAD) {
				if (binfo->readcount < MAX_STAT_COUNT) {
					binfo->readcount++;
					backdev->devmagic->total_reads++;
				}
			} else {
				if (binfo->writecount < MAX_STAT_COUNT) {
					binfo->writecount++;
					backdev->devmagic->total_writes++;
				}
			}
			binfo->lastused = get_seconds();
			(void)write_blocklist(dev, blocknr, binfo, WC);
		}
	}
err_ret:
	spin_unlock_irq(&dev->statlock);
	return binfo;
}

/* When write_blocklist is called with write_policy set to
 * WD(isk) the data is written to disk without updating the cache
 * WC(ache) only updates the cache. This is used for statistics only
 * since this data is not critical.
 * WA(ll) writes to all, cache and disk.
 */
static int write_blocklist(struct tier_device *dev, u64 blocknr,
			   struct blockinfo *binfo, int write_policy)
{
	int ret = 0;
	struct backing_device *backdev = dev->backdev[0];
	u64 blocklist_offset = backdev->startofblocklist;

	blocklist_offset += (blocknr * sizeof(struct blockinfo));
	binfo->lastused = get_seconds();
	if (write_policy != WD) {
		memcpy(backdev->blocklist[blocknr], binfo,
		       sizeof(struct blockinfo));
	}
	if (write_policy != WC) {
		ret =
		    tier_file_write(dev, 0, binfo,
				    sizeof(*binfo), blocklist_offset);
		if (ret != 0) {
			pr_crit("write_blocklist failed to write blockinfo\n");
			return ret;
		}
#if LINUX_VERSION_CODE >= KERNEL_VERSION(3,0,0)
		ret =
		    vfs_fsync_range(backdev->fds, blocklist_offset,
				    blocklist_offset + sizeof(*binfo), FSMODE);
#else
		ret = vfs_fsync_range(backdev->fds, backdev->fds->f_path.dentry,
				      blocklist_offset,
				      blocklist_offset + sizeof(*binfo),
				      FSMODE);
#endif
	}
	return ret;
}

static void sync_device(struct tier_device *dev, int device)
{
	struct backing_device *backdev = dev->backdev[device];
	if (backdev->dirty) {
#if LINUX_VERSION_CODE >= KERNEL_VERSION(3,0,0)
		vfs_fsync(backdev->fds, 0);
#else
		vfs_fsync(backdev->fds, backdev->fds->f_path.dentry, 0);
#endif
		backdev->dirty = 0;
	}
}

static void write_blocklist_journal(struct tier_device *dev, u64 blocknr,
				    struct blockinfo *newdevice,
				    struct blockinfo *olddevice)
{
	struct backing_device *oldbackdev = dev->backdev[olddevice->device - 1];
	struct devicemagic *olddev_magic = oldbackdev->devmagic;
	memcpy(&olddev_magic->binfo_journal_old, olddevice,
	       sizeof(struct blockinfo));
	memcpy(&olddev_magic->binfo_journal_new, newdevice,
	       sizeof(struct blockinfo));
	olddev_magic->blocknr_journal = blocknr;
	tier_file_write(dev, olddevice->device - 1,
			oldbackdev->devmagic, sizeof(struct devicemagic), 0);
	sync_device(dev, olddevice->device - 1);
}

static void clean_blocklist_journal(struct tier_device *dev, int device)
{
	struct devicemagic *devmagic = dev->backdev[device]->devmagic;

	memset(&devmagic->binfo_journal_old, 0, sizeof(struct blockinfo));
	memset(&devmagic->binfo_journal_new, 0, sizeof(struct blockinfo));
	devmagic->blocknr_journal = 0;
	tier_file_write(dev, device, devmagic, sizeof(*devmagic), 0);
	sync_device(dev, device);
}

static void recover_journal(struct tier_device *dev, int device)
{
	u64 blocknr;
	struct backing_device *backdev = dev->backdev[device];
	struct devicemagic *devmagic = backdev->devmagic;

	tier_file_read(dev, device, devmagic, sizeof(*devmagic), 0);
	if (0 == devmagic->binfo_journal_old.device) {
		pr_info
		    ("recover_journal : journal is clean, no need to recover\n");
		return;
	}
	blocknr = devmagic->blocknr_journal;
	write_blocklist(dev, blocknr, &devmagic->binfo_journal_old, WD);
	if (0 != devmagic->binfo_journal_new.device)
		clear_dev_list(dev, &devmagic->binfo_journal_new);
	clean_blocklist_journal(dev, device);
	pr_info
	    ("recover_journal : recovered pending migration of blocknr %llu\n",
	     blocknr);
}

/*
 * Grab first pending buffer
 */
static struct bio *tier_get_bio(struct tier_device *dev)
{
	return bio_list_pop(&dev->tier_bio_list);
}

static void determine_iotype(struct tier_device *dev, u64 blocknr)
{
	int ioswitch = 0;
	if (blocknr >= dev->lastblocknr && blocknr <= dev->lastblocknr + 1) {
		ioswitch = 1;
	}
	if (ioswitch && dev->insequence < 10)
		dev->insequence++;
	else {
		if (dev->insequence > 0)
			dev->insequence--;
	}
	if (dev->insequence > 5) {
		dev->iotype = SEQUENTIAL;
	} else {
		dev->iotype = RANDOM;
	}
	dev->lastblocknr = blocknr;
}

static void discard_on_real_device(struct tier_device *dev,
				   struct blockinfo *binfo)
{
	struct block_device *bdev;
	sector_t sector, nr_sects, endsector;
	u64 endoffset;
	unsigned int sector_size;
	u64 devsectors;
	unsigned long flags = 0;
	struct request_queue *dq;
	struct backing_device *backdev = dev->backdev[binfo->device - 1];
	int ret;

	if (!dev->discard_to_devices || !dev->discard)
		return;
	bdev = lookup_bdev(backdev->devmagic->fullpathname);
	if (IS_ERR(bdev)) {
		pr_debug("lookup_bdev failed for device %u\n",
			 binfo->device - 1);
		return;
	}

/* Check if this device supports discard
 * return when it does not
 */
	dq = bdev_get_queue(bdev);
	if (!blk_queue_discard(dq))
		return;

	sector_size = bdev_logical_block_size(bdev);
	devsectors = get_capacity(bdev->bd_disk);

	sector = binfo->offset / sector_size;
	if (sector * sector_size < binfo->offset)
		sector++;

	endoffset = binfo->offset + BLKSIZE;
	endsector = endoffset / sector_size;
	nr_sects = endsector - sector;
	ret = blkdev_issue_discard(bdev, sector, nr_sects, GFP_NOFS, flags);
	if (0 == ret)
		pr_debug
		    ("discarded : device %s : sector %llu, nrsects %llu,sectorsize %u\n",
		     backdev->devmagic->fullpathname,
		     (unsigned long long)sector, (unsigned long long)nr_sects,
		     sector_size);
}

#if LINUX_VERSION_CODE >= KERNEL_VERSION(3,0,0)
/* Reset blockinfo for this block to unused and clear the
   bitlist for this block
*/
static void tier_discard(struct tier_device *dev, u64 offset, unsigned int size)
{
	struct blockinfo *binfo;
	u64 blocknr;
	u64 lastblocknr;
	u64 curoff;
	u64 start;

	if (!dev->discard)
		return;
	curoff = offset + size;
	lastblocknr = curoff >> BLKBITS;
	start = offset >> BLKBITS;
	/* Make sure we don't discard a block while a part of it is still inuse */
	if ((start << BLKBITS) < offset)
		start++;
	if ((start << BLKBITS) > (offset + size))
		return;

	for (blocknr = start; blocknr < lastblocknr; blocknr++) {
		binfo = get_blockinfo(dev, blocknr, 0);
		if (dev->inerror)
                        if (binfo)
                            kfree(binfo);
			break;
		if (binfo->device == 0) {
			kfree(binfo);
			continue;
		}
		pr_debug("really discard blocknr %llu at offset %llu size %u\n",
			 blocknr, offset, size);
		clear_dev_list(dev, binfo);
		reset_counters_on_migration(dev, binfo);
		discard_on_real_device(dev, binfo);
		memset(binfo, 0, sizeof(struct blockinfo));
		write_blocklist(dev, blocknr, binfo, WA);
		kfree(binfo);
	}
}
#endif

/*
static void aio_writer(struct work_struct *work)
{
        aio_work_t *rwork;
        struct tier_device *dev;
        int res;

        set_user_nice(current, -20);
        rwork = (aio_work_t *) work;
        dev = rwork->dev;

        res = write_tiered(dev, rwork->buf, rwork->size, rwork->offset);
        if (res < 0)
                tiererror(dev, "write failed");
        kunmap(rwork->bv_page);
        atomic_dec(&dev->aio_pending);
        wake_up(&dev->aio_event);
        kfree(work);
}

static int write_aio(struct tier_device *dev, char *buffer, u64 offset, int size,
                    struct page *bv_page)
{
        int ret = 0;
        aio_work_t *rwork;
        rwork = kzalloc(sizeof(aio_work_t), GFP_NOFS);
        if (!rwork)
                return -ENOMEM;
        rwork->dev = dev;
        rwork->buf = buffer;
        rwork->offset = offset;
        rwork->size = size;
        rwork->bv_page = bv_page;
        atomic_inc(&dev->aio_pending);
        INIT_WORK((struct work_struct *)rwork, aio_writer);
        if (!queue_work(dev->aio_queue, (struct work_struct *)rwork))
                ret = -EIO;
        return ret;
}
*/


static void aio_reader(struct work_struct *work)
{
	aio_work_t *rwork;
	struct tier_device *dev;
	int res;

	set_user_nice(current, -20);
	rwork = (aio_work_t *) work;
	dev = rwork->dev;

	res = read_tiered(dev, rwork->buf, rwork->size, rwork->offset);
	if (res < 0)
		tiererror(dev, "read failed");
	kunmap(rwork->bv_page);
	atomic_dec(&dev->aio_pending);
	wake_up(&dev->aio_event);
	kfree(work);
}

static int read_aio(struct tier_device *dev, char *buffer, u64 offset, int size,
		    struct page *bv_page)
{
	int ret = 0;
	aio_work_t *rwork;
	rwork = kzalloc(sizeof(aio_work_t), GFP_NOFS);
	if (!rwork)
		return -ENOMEM;
	rwork->dev = dev;
	rwork->buf = buffer;
	rwork->offset = offset;
	rwork->size = size;
	rwork->bv_page = bv_page;
	atomic_inc(&dev->aio_pending);
	INIT_WORK((struct work_struct *)rwork, aio_reader);
	if (!queue_work(dev->aio_queue, (struct work_struct *)rwork))
		ret = -EIO;
	return ret;
}

static int tier_do_bio(struct tier_device *dev, struct bio *bio)
{
	loff_t offset;
	struct bio_vec *bvec;
	int i, ret = 0;
	u64 blocknr = 0;
	char *buffer;
	int keep = 0;

#if LINUX_VERSION_CODE <= KERNEL_VERSION(3,0,0)
	const u64 do_sync = (bio->bi_rw & WRITE_SYNC);
#else
	const u64 do_sync = (bio->bi_rw & REQ_SYNC);
#endif

	atomic_set(&dev->wqlock, NORMAL_IO);
	mutex_lock(&dev->qlock);

	offset = ((loff_t) bio->bi_sector << 9);
	blocknr = offset >> BLKBITS;

	if (bio_rw(bio) == WRITE) {
#if LINUX_VERSION_CODE <= KERNEL_VERSION(3,0,0)
		if (bio_rw_flagged(bio, BIO_RW_BARRIER)) {
#else
		if (bio->bi_rw & REQ_FLUSH) {
#endif
			if (dev->barrier) {
				ret = tier_sync(dev);
				if (unlikely(ret && ret != -EINVAL)) {
					ret = -EIO;
					goto out;
				}
			}
		}
#if LINUX_VERSION_CODE >= KERNEL_VERSION(3,0,0)
		if (bio->bi_rw & REQ_DISCARD) {
                        set_debug_info(dev, DISCARD);
			pr_debug("Got a discard request offset %llu len %u\n",
				 offset, bio->bi_size);
			tier_discard(dev, offset, bio->bi_size);
                        set_debug_info(dev, DISCARD);
		}
#endif
	}

	bio_for_each_segment(bvec, bio, i) {
		keep = 0;
		determine_iotype(dev, blocknr);
		buffer = kmap(bvec->bv_page);
		if (bio_rw(bio) == WRITE) {
                        set_debug_info(dev, PRESWRITE);
        		ret =
        		    write_tiered(dev, buffer + bvec->bv_offset,
        				 bvec->bv_len, offset);
                        clear_debug_info(dev,PRESWRITE);
		} else {
/* There is no need to randomize a sequential stream with threads
 * Therefore the threads (read_aio) are only used for randomio
 */
			if (dev->iotype == RANDOM) {
                                set_debug_info(dev, PRERREAD);
				ret =
				    read_aio(dev, buffer + bvec->bv_offset,
					     offset, bvec->bv_len,
					     bvec->bv_page);
				keep = 1;
                                clear_debug_info(dev,PRERREAD);
			} else
                                set_debug_info(dev, PRESREAD);
				ret = read_tiered(dev,
						  buffer + bvec->bv_offset,
						  bvec->bv_len, offset);
                                clear_debug_info(dev,PRESREAD);
		}
		if (!keep)
			kunmap(bvec->bv_page);
		if (ret < 0)
			break;
		offset += bvec->bv_len;
		blocknr = offset >> BLKBITS;
	}

	if (bio_rw(bio) == WRITE) {
#if LINUX_VERSION_CODE <= KERNEL_VERSION(3,0,0)
		if (bio_rw_flagged(bio, BIO_RW_BARRIER)) {
#else
		if (bio->bi_rw & REQ_FUA) {
#endif
			if (dev->barrier) {
				ret = tier_sync(dev);
				if (unlikely(ret && ret != -EINVAL))
					ret = -EIO;
			}
		}
		if (do_sync && dev->ptsync) {
			ret = tier_sync(dev);
			if (unlikely(ret && ret != -EINVAL))
				ret = -EIO;
		}
	}
out:
        if (0 != atomic_read(&dev->aio_pending)) {
            set_debug_info(dev, WAITAIOPENDING);
	    wait_event(dev->aio_event,
                       0 == atomic_read(&dev->aio_pending));
            clear_debug_info(dev, WAITAIOPENDING);
        }
	atomic_set(&dev->wqlock, 0);
	mutex_unlock(&dev->qlock);
	return ret;
}

static inline void tier_handle_bio(struct tier_device *dev, struct bio *bio)
{
	int ret;
	ret = tier_do_bio(dev, bio);
	if (ret != 0)
		dev->inerror = 1;
}

static inline void tier_wait_bio(struct tier_device *dev, struct bio *bio)
{
	if (dev->inerror)
            bio_endio(bio, -EIO);
        else
<<<<<<< HEAD
	    bio_endio(bio, 0);
=======
            bio_endio(bio, 0);
>>>>>>> ae330501
}

static void reset_counters_on_migration(struct tier_device *dev,
					struct blockinfo *binfo)
{
	struct backing_device *backdev = dev->backdev[binfo->device - 1];
	struct devicemagic *devmagic = backdev->devmagic;
	u64 devblocks = backdev->devicesize >> BLKBITS;

	if (dev->migrate_verbose) {
		pr_info("block %u-%llu reads %u writes %u\n", binfo->device,
			binfo->offset, binfo->readcount, binfo->writecount);
		pr_info("devmagic->total_writes was %llu\n",
			backdev->devmagic->total_writes);
		pr_info("devmagic->total_reads was %llu\n",
			backdev->devmagic->total_reads);
	}
	devmagic->total_reads -= binfo->readcount;
	devmagic->total_writes -= binfo->writecount;
	devmagic->average_writes = devmagic->total_writes / devblocks;
	devmagic->average_reads = devmagic->total_reads / devblocks;
	if (dev->migrate_verbose) {
		pr_info("devmagic->total_writes is now %llu\n",
			devmagic->total_writes);
		pr_info("devmagic->total_reads is now %llu\n",
			devmagic->total_reads);
	}
	return;
}

/* When a block is migrated to a different tier
 * the readcount and writecount are reset to 0.
 * The block now has hit_collecttime seconds to
 * collect enough hits. After which it is compared
 * to the average hits that blocks have had on this
 * device. Should the block score less then average
 * hits - hysteresis then it will be migrated to an 
 * even lower tier.

 * Although reads and writes are counted seperately
 * for now they are threated equally.

 * We can in the future differentiate between SLC
 * and MLC SSD's and store chunks with high read and
 * low write frequency on MLC SSD. And chunks that
 * are often re-written on SLC SSD.
 */
static int copyblock(struct tier_device *dev, struct blockinfo *newdevice,
		     struct blockinfo *olddevice, u64 curblock)
{
	int devicenr = newdevice->device - 1;
	char *buffer;

	newdevice->device = 0;
/* reset readcount and writecount up-on migration
   to another tier */
	newdevice->readcount = 0;
	newdevice->writecount = 0;
	newdevice->lastused = get_seconds();
	if (newdevice->device == olddevice->device) {
		pr_err
		    ("copyblock : refuse to migrate block to current device %u -> %u\n",
		     newdevice->device, olddevice->device);
		return 0;
	}
	allocate_dev(dev, curblock, newdevice, devicenr);
/* No space on the device to copy to is not an error */
	if (0 == newdevice->device)
		return 0;
	buffer = vzalloc(BLKSIZE);
	tier_file_read(dev, olddevice->device - 1,
		       buffer, BLKSIZE, olddevice->offset);
	tier_file_write(dev, newdevice->device - 1,
			buffer, BLKSIZE, newdevice->offset);
	write_blocklist_journal(dev, curblock, newdevice, olddevice);
	write_blocklist(dev, curblock, newdevice, WA);
	sync_device(dev, newdevice->device - 1);
	clean_blocklist_journal(dev, olddevice->device - 1);
	vfree(buffer);
	if (dev->migrate_verbose)
		pr_info
		    ("migrated blocknr %llu from device %u-%llu to device %u-%llu\n",
		     curblock, olddevice->device - 1, olddevice->offset,
		     newdevice->device - 1, newdevice->offset);
	return 1;
}

static int migrate_up_ifneeded(struct tier_device *dev, struct blockinfo *binfo,
			       u64 curblock)
{
	int res = 0;
	struct blockinfo *orgbinfo;
	u64 hitcount = 0;
	u64 avghitcount = 0;
	u64 avghitcountnexttier = 0;
	u64 hysteresis;
	struct devicemagic *dmagic;

	if (!binfo)
		return res;
	if (binfo->device <= 1)	/* already on tier0 */
		return res;

	orgbinfo = kzalloc(sizeof(struct blockinfo), GFP_NOFS);
	if (!orgbinfo) {
		tiererror(dev, "alloc failed");
		return -ENOMEM;
	}
	memcpy(orgbinfo, binfo, sizeof(struct blockinfo));

	hitcount = binfo->readcount + binfo->writecount;
	dmagic = dev->backdev[binfo->device - 1]->devmagic;
	avghitcount = dmagic->average_reads + dmagic->average_writes;
	if (hitcount > avghitcount + (avghitcount / dev->attached_devices)) {
		if (binfo->device > 1) {
			dmagic = dev->backdev[binfo->device - 2]->devmagic;
			avghitcountnexttier =
			    dmagic->average_reads + dmagic->average_writes;
/* Hard coded hysteresis, maybe change this later
 * so that it can be adjusted via sysfs
 * Migrate up when the chunk is used more frequently then 
 * the chunks of the higher tier - hysteresis 
 */
			hysteresis =
			    avghitcountnexttier / dev->attached_devices;
			if (hitcount > avghitcountnexttier - hysteresis)
				binfo->device--;
		}
	}
	if (orgbinfo->device != binfo->device) {
		res = copyblock(dev, binfo, orgbinfo, curblock);
		if (res) {
			reset_counters_on_migration(dev, orgbinfo);
			clear_dev_list(dev, orgbinfo);
			discard_on_real_device(dev, orgbinfo);
		}
	}
	kfree(orgbinfo);
	return res;
}

static int migrate_down_ifneeded(struct tier_device *dev,
				 struct blockinfo *binfo, u64 curblock)
{
	int res = 0;
	time_t curseconds = get_seconds();
	struct blockinfo *orgbinfo;
	u64 hitcount = 0;
	u64 avghitcount = 0;
	u64 hysteresis;
	struct backing_device *backdev = dev->backdev[binfo->device - 1];
	struct devicemagic *dmagic = backdev->devmagic;

	if (binfo->device == 0)
		return res;

	orgbinfo = kzalloc(sizeof(struct blockinfo), GFP_NOFS);
	if (!orgbinfo) {
		tiererror(dev, "alloc failed");
		return -ENOMEM;
	}
	memcpy(orgbinfo, binfo, sizeof(struct blockinfo));

	hitcount = binfo->readcount + binfo->writecount;
	avghitcount = dmagic->average_reads + dmagic->average_writes;
	/* Check if the block has been unused long enough that it may
	 * be moved to a lower tier
	 */
	hysteresis = avghitcount / dev->attached_devices;
	if (curseconds - binfo->lastused > backdev->devmagic->dtapolicy.max_age)
		binfo->device++;
	else if (hitcount < avghitcount - hysteresis
		 && curseconds - binfo->lastused >
		 backdev->devmagic->dtapolicy.hit_collecttime)
		if (binfo->device < dev->attached_devices - 1)
			binfo->device++;
	if (binfo->device > dev->attached_devices) {
		binfo->device = orgbinfo->device;
	} else if (orgbinfo->device != binfo->device) {
		res = copyblock(dev, binfo, orgbinfo, curblock);
		if (res) {
			reset_counters_on_migration(dev, orgbinfo);
			clear_dev_list(dev, orgbinfo);
			discard_on_real_device(dev, orgbinfo);
		}
	}
	kfree(orgbinfo);
	return res;
}

int migrate_direct(struct tier_device *dev, u64 blocknr, int device)
{
	if (NORMAL_IO == atomic_read(&dev->wqlock))
		return -EAGAIN;
	if (0 == atomic_add_unless(&dev->mgdirect.direct, 1, 1))
		return -EAGAIN;
	dev->mgdirect.blocknr = blocknr;
	dev->mgdirect.newdevice = device;
	wake_up(&dev->migrate_event);
	return 0;
}

int load_bitlists(struct tier_device *dev)
{
	int device;
	u64 cur;
	struct backing_device *backdev;
	int res = 0;

	for (device = 0; device < dev->attached_devices; device++) {
		backdev = dev->backdev[device];
		backdev->bitlist = vzalloc(backdev->bitlistsize);
		if (!backdev->bitlist) {
			pr_info
			    ("Failed to allocate memory to load bitlist %u in memory\n",
			     device);
			res = -ENOMEM;
			break;
		}
		for (cur = 0; cur < backdev->bitlistsize; cur += PAGE_SIZE) {
			tier_file_read(dev, device,
				       &backdev->bitlist[cur],
				       PAGE_SIZE,
				       backdev->startofbitlist + cur);
		}
	}
	return res;
}

void free_bitlists(struct tier_device *dev)
{
	int device;

	for (device = 0; device < dev->attached_devices; device++) {
		if (dev->backdev[device]->bitlist) {
			vfree(dev->backdev[device]->bitlist);
			dev->backdev[device]->bitlist = NULL;
		}
	}
}

static int load_blocklist(struct tier_device *dev)
{
	int alloc_failed = 0;
	u64 curblock;
	u64 blocks = dev->size >> BLKBITS;
	u64 listentries = dev->blocklistsize / sizeof(struct blockinfo);
	struct backing_device *backdev = dev->backdev[0];
	int res = 0;

	backdev->blocklist = vzalloc(sizeof(struct blockinfo *) * listentries);
	if (!dev->backdev[0]->blocklist)
		return -ENOMEM;
	for (curblock = 0; curblock < blocks; curblock++) {
		backdev->blocklist[curblock] =
		    kzalloc(sizeof(struct blockinfo), GFP_KERNEL);
		if (!backdev->blocklist[curblock]) {
			alloc_failed = 1;
			break;
		}
		res = tier_file_read(dev, 0,
				     backdev->blocklist[curblock],
				     sizeof(struct blockinfo),
				     backdev->startofblocklist +
				     (curblock * sizeof(struct blockinfo)));
		if (res != 0)
			tiererror(dev, "tier_file_read : returned an error");
	}
	if (alloc_failed) {
		res = -ENOMEM;
		free_blocklist(dev);
	}
	return res;
}

static void free_blocklist(struct tier_device *dev)
{
	u64 curblock;
	u64 blocks = dev->size >> BLKBITS;
	struct backing_device *backdev = dev->backdev[0];
	if (!backdev->blocklist)
		return;
	for (curblock = 0; curblock < blocks; curblock++) {
		if (backdev->blocklist[curblock]) {
			update_blocklist(dev, curblock,
					 backdev->blocklist[curblock]);
			kfree(backdev->blocklist[curblock]);
		}
	}
	vfree(backdev->blocklist);
	backdev->blocklist = NULL;
}

static void walk_blocklist(struct tier_device *dev)
{
	u64 blocks = dev->size >> BLKBITS;
	u64 curblock;
	struct blockinfo *binfo;
	int interrupted = 0;
	int res = 0;
	int mincount = 0;
	u64 devblocks;
	struct backing_device *backdev;
	struct data_policy *dtapolicy = &dev->backdev[0]->devmagic->dtapolicy;

	if (dev->migrate_verbose)
		pr_info("walk_blocklist start from : %llu\n",
		       dev->resumeblockwalk);
	for (curblock = dev->resumeblockwalk; curblock < blocks; curblock++) {
		if (dev->stop || dtapolicy->migration_disabled || dev->inerror) {
                        pr_info("walk_block_list ends on stop or disabled\n");
			break;
                }
		binfo = get_blockinfo(dev, curblock, 0);
		if (dev->inerror) {
                        pr_err("walk_block_list stops, device is inerror\n");
                        if (binfo)
                            kfree(binfo);
			break;
                }
		if (binfo->device != 0) {
			backdev = dev->backdev[binfo->device - 1];
			devblocks = backdev->devicesize >> BLKBITS;
			backdev->devmagic->average_reads =
			    backdev->devmagic->total_reads / devblocks;
			backdev->devmagic->average_writes =
			    backdev->devmagic->total_writes / devblocks;
			res = migrate_down_ifneeded(dev, binfo, curblock);
			if (!res)
				res = migrate_up_ifneeded(dev, binfo, curblock);
			if (!res) {
				if (binfo->readcount >= MAX_STAT_COUNT) {
					binfo->readcount -= MAX_STAT_DECAY;
					backdev->devmagic->total_reads -=
					    MAX_STAT_DECAY;
					(void)write_blocklist(dev, curblock,
							      binfo, WC);
				}
				if (binfo->writecount >= MAX_STAT_COUNT) {
					binfo->writecount -= MAX_STAT_DECAY;
					backdev->devmagic->total_writes -=
					    MAX_STAT_DECAY;
					(void)write_blocklist(dev, curblock,
							      binfo, WC);
				}
				update_blocklist(dev, curblock, binfo);
			}
		}
		kfree(binfo);
		if (NORMAL_IO == atomic_read(&dev->wqlock)) {
			mincount++;
			if (mincount > 5 || res) {
				dev->resumeblockwalk = curblock;
				interrupted = 1;
	                        if (dev->migrate_verbose)
                                    pr_info("walk_block_list interrupted by normal io\n");
				break;
			}
		}
	}
	if (dev->inerror)
		return;
	tier_sync(dev);
	if (!interrupted) {
		dev->resumeblockwalk = 0;
		dev->migrate_timer.expires =
		    jiffies +
		    msecs_to_jiffies(dtapolicy->migration_interval * 1000);
	} else {
		dev->migrate_timer.expires = jiffies + msecs_to_jiffies(3000);
	}
	if (!dev->stop && !dtapolicy->migration_disabled)
		add_timer(&dev->migrate_timer);
}

void do_migrate_direct(struct tier_device *dev)
{
	struct data_policy *dtapolicy = &dev->backdev[0]->devmagic->dtapolicy;
	u64 blocknr = dev->mgdirect.blocknr;
	int newdevice = dev->mgdirect.newdevice;
	int res;
	struct blockinfo *binfo, *orgbinfo;

	btier_lock(dev);
	if (!dtapolicy->migration_disabled) {
		dtapolicy->migration_disabled = 1;
		del_timer_sync(&dev->migrate_timer);
		pr_info
		    ("migration is disabled for %s due to user controlled data migration\n",
		     dev->devname);
	}
	if (dev->migrate_verbose)
		pr_info("sysfs request migrate blocknr %llu to %i\n", blocknr,
			newdevice);
	binfo = get_blockinfo(dev, blocknr, 0);
	if (!binfo)
		goto end_error;

	if (binfo->device == newdevice + 1) {
		res = -EEXIST;
		pr_err("Failed to migrate block %llu, already on device %i\n",
		       blocknr, newdevice);
		goto end_error_free;
	}
	orgbinfo = kzalloc(sizeof(struct blockinfo), GFP_NOFS);
	if (!orgbinfo) {
		tiererror(dev, "alloc failed");
		res = -ENOMEM;
		goto end_error_free;
	}
	memcpy(orgbinfo, binfo, sizeof(*binfo));
	binfo->device = newdevice + 1;

	res = copyblock(dev, binfo, orgbinfo, blocknr);
	if (res) {
		reset_counters_on_migration(dev, orgbinfo);
		clear_dev_list(dev, orgbinfo);
		discard_on_real_device(dev, orgbinfo);
	} else
		pr_err("copyblock failed\n");
	kfree(orgbinfo);
end_error_free:
	kfree(binfo);
end_error:
	btier_unlock(dev);
}

static void data_migrator(struct work_struct *work)
{
	struct tier_device *dev;
	tier_worker_t *mwork = (tier_worker_t *) work;
	struct data_policy *dtapolicy;

	dev = mwork->device;
	dtapolicy = &dev->backdev[0]->devmagic->dtapolicy;
	while (!dev->stop) {
		wait_event_interruptible(dev->migrate_event,
					 1 == atomic_read(&dev->migrate)
					 || dev->stop
					 || 1 ==
					 atomic_read(&dev->mgdirect.direct));
		if (dev->migrate_verbose)
			pr_info("data_migrator woke up\n");
		if (dev->stop)
			break;

		if (1 == atomic_read(&dev->mgdirect.direct)) {
                        if (dev->migrate_verbose)
                            pr_info("do_migrate_direct\n");
			do_migrate_direct(dev);
			atomic_set(&dev->mgdirect.direct, 0);
			continue;
		}

		if (NORMAL_IO == atomic_read(&dev->wqlock)) {
			if (dev->migrate_verbose)
				pr_info("NORMAL_IO pending: backoff\n");
			dev->migrate_timer.expires =
			    jiffies + msecs_to_jiffies(300);
			if (!dev->stop && !dtapolicy->migration_disabled)
				mod_timer_pinned(&dev->migrate_timer,
						 dev->migrate_timer.expires);
			atomic_set(&dev->migrate, 0);
			continue;
		}
                btier_lock(dev);
		tier_sync(dev);
		walk_blocklist(dev);
                btier_unlock(dev);
		if (dev->migrate_verbose)
			pr_info("data_migrator goes back to sleep\n");
	}
	kfree(work);
	pr_info("data_migrator halted\n");
}

static int tier_thread(void *data)
{
	struct tier_device *dev = data;
	struct bio **bio;
	int backlog;
	int i;

	set_user_nice(current, -20);
	bio = kzalloc(BTIER_MAX_INFLIGHT * sizeof(bio), GFP_KERNEL);
	if (!bio) {
		tiererror(dev, "tier_thread : alloc failed");
		return -ENOMEM;
	}
	while (!kthread_should_stop() || !bio_list_empty(&dev->tier_bio_list)) {

		wait_event_interruptible(dev->tier_event,
					 !bio_list_empty(&dev->tier_bio_list) ||
					 kthread_should_stop());
		if (bio_list_empty(&dev->tier_bio_list))
			continue;
		backlog = 0;
		do {
			spin_lock_irq(&dev->lock);
			bio[backlog] = tier_get_bio(dev);
			spin_unlock_irq(&dev->lock);
			BUG_ON(!bio[backlog]);
			tier_handle_bio(dev, bio[backlog]);
			backlog++;
/* When reading sequential we stay on a single thread and a single filedescriptor */
		} while (!bio_list_empty(&dev->tier_bio_list)
			 && backlog < BTIER_MAX_INFLIGHT);
		if (dev->writethrough)
			tier_sync(dev);
		for (i = 0; i < backlog; i++) {
			tier_wait_bio(dev, bio[i]);
		}
	}
	kfree(bio);
	pr_info("tier_thread worker halted\n");
	return 0;
}

static void tier_add_bio(struct tier_device *dev, struct bio *bio)
{
	bio_list_add(&dev->tier_bio_list, bio);
}

#if LINUX_VERSION_CODE < KERNEL_VERSION(3,2,0)
static int tier_make_request(struct request_queue *q, struct bio *old_bio)
#else
static void tier_make_request(struct request_queue *q, struct bio *old_bio)
#endif
{
	int cpu;
	struct tier_device *dev = q->queuedata;
	int rw = bio_rw(old_bio);

	if (rw == READA)
		rw = READ;

	BUG_ON(!dev || (rw != READ && rw != WRITE));
	spin_lock_irq(&dev->lock);
	if (!dev->active)
		goto out;
	cpu = part_stat_lock();
	part_stat_inc(cpu, &dev->gd->part0, ios[rw]);
	part_stat_add(cpu, &dev->gd->part0, sectors[rw], bio_sectors(old_bio));
	part_stat_unlock();
	tier_add_bio(dev, old_bio);
	wake_up(&dev->tier_event);
	spin_unlock_irq(&dev->lock);
	goto end_return;

out:
	spin_unlock_irq(&dev->lock);
	bio_io_error(old_bio);

end_return:
#if LINUX_VERSION_CODE < KERNEL_VERSION(3,2,0)
	return 0;
#else
	return;
#endif
}

static int init_devicenames(void)
{
	int i;
/* Allow max 26 devices to be configured */
	devicenames = kmalloc(sizeof(char) * BTIER_MAX_DEVS, GFP_KERNEL);
	if (!devicenames) {
		pr_err("init_devicenames : alloc failed\n");
		return -ENOMEM;
	}
	for (i = 0; i < BTIER_MAX_DEVS; i++) {
		/* sdtiera/b/c/d../z */
		devicenames[i] = 'a' + i;
	}
	return 0;
}

static void release_devicename(char *devicename)
{
	int pos;
	char d;

	if (!devicename)
		return;
	d = devicename[6];	/*sdtierN */
/* Restore the char in devicenames */
	pos = d - 'a';
	devicenames[pos] = d;
	kfree(devicename);
}

static char *reserve_devicename(unsigned int *devnr)
{
	char device;
	char *retname;
	int i;
	for (i = 0; i < BTIER_MAX_DEVS; i++) {
		device = devicenames[i];
		if (device != 0)
			break;
	}
	if (0 == device) {
		pr_err("Maximum number of devices exceeded\n");
		return NULL;
	}
	retname = as_sprintf("sdtier%c", device);
	*devnr = i;
	devicenames[i] = 0;
	return retname;
}

static void migrate_timer_expired(unsigned long q)
{
	struct tier_device *dev = (struct tier_device *)q;

	if (0 == atomic_read(&dev->migrate)) {
		atomic_set(&dev->migrate, 1);
		wake_up(&dev->migrate_event);
	}
}

static void tier_check(struct tier_device *dev, int devicenr)
{
	pr_info("device %s is not clean, check forced\n",
		dev->backdev[devicenr]->fds->f_dentry->d_name.name);
	recover_journal(dev, devicenr);
}

/* Zero out the bitlist starting at offset startofbitlist
   with size bitlistsize */
static void wipe_bitlist(struct tier_device *dev, int device,
			 u64 startofbitlist, u64 bitlistsize)
{
	char *buffer;
	u64 offset = 0;

	buffer = kzalloc(PAGE_SIZE, GFP_KERNEL);
	while (offset < bitlistsize) {
		tier_file_write(dev, device, buffer,
				PAGE_SIZE, startofbitlist + offset);
		offset += PAGE_SIZE;
	}
	if (offset < bitlistsize)
		tier_file_write(dev, device, buffer,
				bitlistsize - offset, startofbitlist + offset);
	kfree(buffer);
}

u64 allocated_on_device(struct tier_device *dev, int device)
{
	u_char *buffer = NULL;
	u64 offset = 0;
	int i;
	u64 allocated = 0;
	int hascache = 0;

	if (dev->backdev[device]->bitlist)
		hascache = 1;
	buffer = kzalloc(PAGE_SIZE, GFP_KERNEL);
	if (!buffer) {
		tiererror(dev, "allocated_on_device : alloc failed");
		return 0 - 1;
	}

	if (!hascache) {
		while (offset < dev->backdev[device]->bitlistsize) {
			tier_file_read(dev, device,
				       buffer, PAGE_SIZE,
				       dev->backdev[device]->startofbitlist +
				       offset);
			offset += PAGE_SIZE;
			for (i = 0; i < PAGE_SIZE; i++) {
				if (buffer[i] == 0xff)
					allocated += BLKSIZE;
			}
		}
		if (offset < dev->backdev[device]->bitlistsize) {
			tier_file_read(dev, device,
				       buffer,
				       dev->backdev[device]->bitlistsize -
				       offset,
				       dev->backdev[device]->startofbitlist +
				       offset);
		}
	} else {
		while (offset < dev->backdev[device]->bitlistsize) {
			memcpy(buffer, &dev->backdev[device]->bitlist[offset],
			       PAGE_SIZE);
			offset += PAGE_SIZE;
			for (i = 0; i < PAGE_SIZE; i++) {
				if (buffer[i] == 0xff)
					allocated += BLKSIZE;
			}
		}
		if (offset < dev->backdev[device]->bitlistsize) {
			memset(buffer, 0, PAGE_SIZE);
			memcpy(buffer, &dev->backdev[device]->bitlist[offset],
			       dev->backdev[device]->bitlistsize - offset);
		}
	}
	for (i = 0; i < dev->backdev[device]->bitlistsize - offset; i++) {
		if (i >= PAGE_SIZE) {
			pr_err
			    ("allocated_on_device : buffer overflow, should never happen\n");
			break;
		}
		if (buffer[i] == 0xff)
			allocated += BLKSIZE;
	}
	kfree(buffer);
	return allocated;
}

static void repair_bitlists(struct tier_device *dev)
{
	u64 blocknr;
	struct blockinfo *binfo;
	u64 relative_offset;
	unsigned int i;

	pr_info("repair_bitlists : clearing and rebuilding bitlists\n");
	for (i = 0; i < dev->attached_devices; i++) {
		wipe_bitlist(dev, i,
			     dev->backdev[i]->startofbitlist,
			     dev->backdev[i]->bitlistsize);
		dev->backdev[i]->free_offset = 0;
	}

	for (blocknr = 0; blocknr < dev->size >> BLKBITS; blocknr++) {
		binfo = get_blockinfo(dev, blocknr, 0);
		if (dev->inerror)
			return;
		if (0 == binfo->device)
			continue;
		if (binfo->device > dev->attached_devices) {
			pr_err
			    ("repair_bitlists : cleared corrupted blocklist entry for blocknr %llu\n",
			     blocknr);
			memset(binfo, 0, sizeof(struct blockinfo));
			continue;
		}
		if (BLKSIZE + binfo->offset >
		    dev->backdev[binfo->device - 1]->devicesize) {
			pr_err
			    ("repair_bitlists : cleared corrupted blocklist entry for blocknr %llu\n",
			     blocknr);
			memset(binfo, 0, sizeof(struct blockinfo));
			continue;
		}
		relative_offset =
		    binfo->offset - dev->backdev[binfo->device -
						 1]->startofdata;
		mark_offset_as_used(dev, binfo->device - 1, relative_offset);
		dev->backdev[i]->free_offset = relative_offset >> BLKBITS;
	}
}

char *uuid_hash(char *data, int hashlen)
{
	int n;
	char *ahash = NULL;

	ahash = kzalloc(TIGER_HASH_LEN * 2, GFP_KERNEL);
	if (!ahash)
		return NULL;
	for (n = 0; n < hashlen; n++) {
		sprintf(&ahash[n * 2], "%02X", data[n]);
	}
	return ahash;
}

char *btier_uuid(struct tier_device *dev)
{
	int i, n;
	char *thash;
	int hashlen = TIGER_HASH_LEN;
	const char *name;
	char *xbuf;
	char *asc;

	xbuf = kzalloc(hashlen, GFP_KERNEL);
	if (!xbuf)
		return NULL;
	for (i = 0; i < dev->attached_devices; i++) {
		name = dev->backdev[i]->fds->f_dentry->d_name.name;
		thash = tiger_hash((char *)name, strlen(name));
		if (!thash)
			goto end_error;
		for (n = 0; n < hashlen; n++) {
			xbuf[n] ^= thash[n];
		}
		kfree(thash);
	}
	asc = uuid_hash(xbuf, hashlen);
	return asc;
end_error:
	kfree(xbuf);
	return NULL;
}

static int order_devices(struct tier_device *dev)
{
	int swap;
	int i;
	int newnr;
	int clean = 1;
	struct backing_device *backdev;
	struct data_policy *dtapolicy;
	char *zhash, *uuid;

	zhash = kzalloc(TIGER_HASH_LEN, GFP_KERNEL);
	if (!zhash)
		goto end_error;
	backdev = kzalloc(sizeof(*backdev), GFP_KERNEL);
	if (!backdev) {
		kfree(zhash);
		goto end_error;
	}

/* Allocate and load */
	for (i = 0; i < dev->attached_devices; i++) {
		dev->backdev[i]->devmagic = read_device_magic(dev, i);
		if (!dev->backdev[i]->devmagic) {
			kfree(backdev);
			goto end_error;
		}
		if (i != dev->backdev[i]->devmagic->device)
			swap = 1;
	}

/* Check and swap */
	if (swap) {
		for (i = 0; i < dev->attached_devices; i++) {
			dev->backdev[i]->devmagic = read_device_magic(dev, i);
			newnr = dev->backdev[i]->devmagic->device;
			if (i != newnr) {
				memcpy(backdev, dev->backdev[i],
				       sizeof(struct backing_device));
				memcpy(dev->backdev[i], dev->backdev[newnr],
				       sizeof(struct backing_device));
				memcpy(dev->backdev[newnr], backdev,
				       sizeof(struct backing_device));
			}
		}
	}
/* Mark as inuse */
	for (i = 0; i < dev->attached_devices; i++) {
		if (CLEAN != dev->backdev[i]->devmagic->clean) {
			tier_check(dev, i);
			clean = 0;
		}
		uuid = btier_uuid(dev);
		if (0 ==
		    memcmp(dev->backdev[i]->devmagic->uuid, zhash,
			   TIGER_HASH_LEN))
			memcpy(dev->backdev[i]->devmagic->uuid, uuid,
			       TIGER_HASH_LEN);
		if (0 !=
		    memcmp(dev->backdev[i]->devmagic->uuid, uuid,
			   TIGER_HASH_LEN)) {
			tiererror(dev,
				  "order_devices : incorrect device assembly");
			kfree(backdev);
			return -EIO;
		}
		dev->backdev[i]->devmagic->clean = DIRTY;
		write_device_magic(dev, i);
		dtapolicy = &dev->backdev[i]->devmagic->dtapolicy;
		pr_info("device %s registered as tier %u\n",
			dev->backdev[i]->fds->f_dentry->d_name.name, i);
		if (0 == dtapolicy->max_age)
			dtapolicy->max_age = TIERMAXAGE;
		if (0 == dtapolicy->hit_collecttime)
			dtapolicy->hit_collecttime = TIERHITCOLLECTTIME;
	}
	dtapolicy = &dev->backdev[0]->devmagic->dtapolicy;
	if (dtapolicy->sequential_landing >= dev->attached_devices)
		dtapolicy->sequential_landing = 0;
	if (0 == dtapolicy->migration_interval)
		dtapolicy->migration_interval = MIGRATE_INTERVAL;
	if (!dev->writethrough)
		dev->writethrough = dev->backdev[0]->devmagic->writethrough;
	if (dev->writethrough)
		pr_info("write-through (sync) io selected\n");
	dev->backdev[0]->devmagic->writethrough = dev->writethrough;
	if (!clean)
		repair_bitlists(dev);
	kfree(backdev);
	return 0;

end_error:
	tiererror(dev, "order_devices : alloc failed");
	return -ENOMEM;
}

static void register_new_device_size(struct tier_device *dev)
{

	dev->nsectors = dev->size / dev->logical_block_size;
	dev->size = dev->nsectors * dev->logical_block_size;
	set_capacity(dev->gd, dev->nsectors * (dev->logical_block_size / 512));
	revalidate_disk(dev->gd);
	/* let user-space know about the new size */
	kobject_uevent(&disk_to_dev(dev->gd)->kobj, KOBJ_CHANGE);
}

static int tier_register(struct tier_device *dev)
{
	int devnr;
	int ret = 0;
	tier_worker_t *migrateworker;
	struct devicemagic *magic = dev->backdev[0]->devmagic;
	struct data_policy *dtapolicy = &magic->dtapolicy;

	dev->devname = reserve_devicename(&devnr);
	if (!dev->devname)
		return -1;
	dev->active = 1;
	dev->barrier = 1;
/* Barriers can not be used when we work in ram only */
	if (0 == dev->logical_block_size)
		dev->logical_block_size = 512;
	if (dev->logical_block_size != 512 &&
	    dev->logical_block_size != 1024 &&
	    dev->logical_block_size != 2048 && dev->logical_block_size != 4096)
		dev->logical_block_size = 512;
	if (dev->logical_block_size == 512)
		dev->nsectors = dev->size >> 9;
	if (dev->logical_block_size == 1024)
		dev->nsectors = dev->size >> 10;
	if (dev->logical_block_size == 2048)
		dev->nsectors = dev->size >> 11;
	if (dev->logical_block_size == 4096)
		dev->nsectors = dev->size >> 12;
	dev->size = dev->nsectors * dev->logical_block_size;
	pr_info("%s size : %llu\n", dev->devname, dev->size);
	spin_lock_init(&dev->lock);
	spin_lock_init(&dev->statlock);
	bio_list_init(&dev->tier_bio_list);
	dev->rqueue = blk_alloc_queue(GFP_KERNEL);
	if (!dev->rqueue) {
		ret = -ENOMEM;
		goto out;
	}
	ret = load_blocklist(dev);
	if (0 != ret)
		goto out;
	ret = load_bitlists(dev);
	if (0 != ret)
		goto out;
	init_waitqueue_head(&dev->tier_event);
	init_waitqueue_head(&dev->migrate_event);
	init_waitqueue_head(&dev->aio_event);
	dev->cacheentries = 0;
	dev->migrate_verbose = 0;
	dev->stop = 0;
	dev->iotype = RANDOM;
	atomic_set(&dev->migrate, 0);
	atomic_set(&dev->commit, 0);
	atomic_set(&dev->wqlock, 0);
	atomic_set(&dev->aio_pending, 0);
	atomic_set(&dev->curfd, 2);
	atomic_set(&dev->mgdirect.direct, 0);
	atomic_set(&dev->debug_state, 0);
	/*
	 * Get a request queue.
	 */
	mutex_init(&dev->tier_ctl_mutex);
	mutex_init(&dev->qlock);
	/*
	 * set queue make_request_fn, and add limits based on lower level
	 * device
	 */
	blk_queue_make_request(dev->rqueue, tier_make_request);
	dev->rqueue->queuedata = (void *)dev;

	/* Tell the block layer that we are not a rotational device
	   and that we support discard aka trim.
	 */
	blk_queue_logical_block_size(dev->rqueue, dev->logical_block_size);
	blk_queue_io_opt(dev->rqueue, BLKSIZE);
#if LINUX_VERSION_CODE >= KERNEL_VERSION(3,0,0)
	if (dev->barrier)
		blk_queue_flush(dev->rqueue, REQ_FLUSH | REQ_FUA);
#endif
	/*
	 * Get registered.
	 */
	dev->major_num = register_blkdev(0, dev->devname);
	if (dev->major_num <= 0) {
		pr_warning("tier: unable to get major number\n");
		goto out;
	}
	/*
	 * And the gendisk structure.
	 */

	/* We support 256 (kernel default) partitions */
	dev->gd = alloc_disk(DISK_MAX_PARTS);
	if (!dev->gd)
		goto out_unregister;
	dev->gd->major = dev->major_num;
	dev->gd->first_minor = 0;
	dev->gd->fops = &tier_ops;
	dev->gd->private_data = dev;
	strcpy(dev->gd->disk_name, dev->devname);
	set_capacity(dev->gd, dev->nsectors * (dev->logical_block_size / 512));
	dev->gd->queue = dev->rqueue;
	dev->tier_thread = kthread_create(tier_thread, dev, dev->devname);
	if (IS_ERR(dev->tier_thread)) {
		pr_err("Failed to create kernel thread\n");
		ret = PTR_ERR(dev->tier_thread);
		goto out_unregister;
	}
	wake_up_process(dev->tier_thread);
	migrateworker = kzalloc(sizeof(tier_worker_t), GFP_KERNEL);
	if (!migrateworker) {
		pr_err("Failed to allocate memory for migrateworker\n");
		goto out_unregister;
	}
	migrateworker->device = dev;
	dev->managername = as_sprintf("%s-manager", dev->devname);
	dev->aioname = as_sprintf("%s-aio", dev->devname);
	dev->migration_queue = create_workqueue(dev->managername);
#if LINUX_VERSION_CODE >= KERNEL_VERSION(2,6,36)
	dev->aio_queue = alloc_ordered_workqueue(dev->aioname, 0);
#else
	dev->aio_queue = create_workqueue(dev->aioname);
#endif
	INIT_WORK((struct work_struct *)migrateworker, data_migrator);
	queue_work(dev->migration_queue, (struct work_struct *)migrateworker);
	init_timer(&dev->migrate_timer);
	dev->migrate_timer.data = (unsigned long)dev;
	dev->migrate_timer.function = migrate_timer_expired;
	dev->migrate_timer.expires =
	    jiffies + msecs_to_jiffies(dtapolicy->migration_interval * 1000);
	add_timer(&dev->migrate_timer);
	add_disk(dev->gd);
#if LINUX_VERSION_CODE >= KERNEL_VERSION(3,0,0)
	blk_queue_max_discard_sectors(dev->rqueue, get_capacity(dev->gd));
	dev->rqueue->limits.discard_granularity = BLKSIZE;
	dev->rqueue->limits.discard_alignment = BLKSIZE;
#endif
	tier_sysfs_init(dev);
	/* let user-space know about the new size */
	kobject_uevent(&disk_to_dev(dev->gd)->kobj, KOBJ_CHANGE);
#ifdef MAX_PERFORMANCE
        pr_info("MAX_PERFORMANCE IS ENABLED, no internal statistics\n");
#endif
	return ret;

out_unregister:
	unregister_blkdev(dev->major_num, dev->devname);
out:
	return ret;
}

static loff_t tier_get_size(struct file *file)
{
	loff_t size;

	// Compute loopsize in bytes 
	size = i_size_read(file->f_mapping->host);
	// *
	// * Unfortunately, if we want to do I/O on the device,
	// * the number of 512-byte sectors has to fit into a sector_t.
	// *
	return size >> 9;
}

static int tier_set_fd(struct tier_device *dev, struct fd_s *fds,
		       struct backing_device *backdev)
{
	int error = -EBADF;
	struct file *file;

	file = fget(fds->fd);
	if (!file)
		goto out;
	if (!(file->f_mode & FMODE_WRITE)) {
		error = -EPERM;
		goto out;
	}
	backdev->fds = file;

	error = 0;
	/* btier disables readahead when it detects a random io pattern
	   it restores the original when the pattern becomes sequential */
	backdev->ra_pages = file->f_ra.ra_pages;
out:
	if (file->f_flags & O_SYNC) {
		dev->writethrough = 1;
		/* Store this persistent on unload */
		file->f_flags ^= O_SYNC;
	}
	return error;
}

/* Return the number of devices in nr
   and return the last tier_device */
static struct tier_device *device_nr(int *nr)
{
	struct list_head *pos;
	struct tier_device *ret = NULL;

	*nr = 0;
	list_for_each(pos, &device_list) {
		ret = list_entry(pos, struct tier_device, list);
		*nr += 1;
	}
	return ret;
}

static void tier_deregister(struct tier_device *dev)
{
	int i;
	if (dev->active) {
		dev->stop = 1;
		wake_up(&dev->migrate_event);
		destroy_workqueue(dev->migration_queue);
		kthread_stop(dev->tier_thread);
		wake_up(&dev->aio_event);
		destroy_workqueue(dev->aio_queue);
		tier_sysfs_exit(dev);
		mutex_destroy(&dev->tier_ctl_mutex);
		mutex_destroy(&dev->qlock);
		del_timer_sync(&dev->migrate_timer);
		del_gendisk(dev->gd);
		put_disk(dev->gd);
		blk_cleanup_queue(dev->rqueue);
		pr_info("deregister device %s\n", dev->devname);
		unregister_blkdev(dev->major_num, dev->devname);
		list_del(&dev->list);
		kfree(dev->managername);
		kfree(dev->aioname);
		release_devicename(dev->devname);
		tier_sync(dev);
		free_blocklist(dev);
		free_bitlists(dev);
		for (i = 0; i < dev->attached_devices; i++) {
			mark_device_clean(dev, i);
			filp_close(dev->backdev[i]->fds, NULL);
			kfree(dev->backdev[i]->devmagic);
			kfree(dev->backdev[i]);
		}
		kfree(dev->backdev);
		kfree(dev);
		dev = NULL;
	}
}

static int del_tier_device(char *devicename)
{
	struct tier_device *tier, *next;
	int res = 0;

	list_for_each_entry_safe(tier, next, &device_list, list) {
		if (tier->devname) {
			if (strstr(devicename, tier->devname)) {
				if (tier->users > 0)
					res = -EBUSY;
				else
					tier_deregister(tier);
			}
		}
	}
	return res;
}

static int determine_device_size(struct tier_device *dev)
{
	int i;
	struct backing_device *backdev;
	dev->size = dev->backdev[0]->devmagic->total_device_size;
	dev->backdev[0]->startofblocklist =
	    dev->backdev[0]->devmagic->startofblocklist;
	dev->blocklistsize = dev->backdev[0]->devmagic->blocklistsize;
	pr_info("dev->blocklistsize               : 0x%llx (%llu)\n",
		dev->blocklistsize, dev->blocklistsize);
	dev->backdev[0]->endofdata = dev->backdev[0]->startofblocklist - 1;
	for (i = 0; i < dev->attached_devices; i++) {
		backdev = dev->backdev[i];
		backdev->bitlistsize = backdev->devmagic->bitlistsize;
		backdev->startofdata = TIER_HEADERSIZE;
		backdev->startofbitlist = backdev->devmagic->startofbitlist;
		backdev->devicesize = backdev->devmagic->devicesize;
		if (i > 0) {
			backdev->endofdata = backdev->startofbitlist - 1;
		}
		pr_info("backdev->devicesize      : 0x%llx (%llu)\n",
			backdev->devicesize, backdev->devicesize);
		pr_info("backdev->startofdata     : 0x%llx\n",
			backdev->startofdata);
		pr_info("backdev->bitlistsize     : 0x%llx\n",
			backdev->bitlistsize);
		pr_info("backdev->startofbitlist  : 0x%llx\n",
			backdev->startofbitlist);
		pr_info("backdev->endofdata       : 0x%llx\n",
			backdev->endofdata);

	}
	pr_info("dev->backdev[0]->startofblocklist: 0x%llx\n",
		dev->backdev[0]->startofblocklist);
	return 0;
}

static u64 calc_new_devsize(struct tier_device *dev, int cdev, u64 curdevsize)
{
	int i;
	u64 devsize = 0;
	unsigned int header_size = TIER_HEADERSIZE;

	for (i = 0; i < dev->attached_devices; i++) {
		if (cdev == i) {
			devsize +=
			    curdevsize - TIER_DEVICE_PLAYGROUND - header_size;
			continue;
		}
		devsize += dev->backdev[i]->devicesize - TIER_DEVICE_PLAYGROUND;
	}
	return devsize;
}

static u64 new_total_bitlistsize(struct tier_device *dev, int cdev,
				 u64 curbitlistsize)
{
	int i;
	u64 bitlistsize = 0;

	for (i = 0; i < dev->attached_devices; i++) {
		if (cdev == i) {
			bitlistsize += curbitlistsize;
			continue;
		}
		bitlistsize += dev->backdev[i]->bitlistsize;
	}
	return bitlistsize;
}

/* Copy a list from one location to another
   Return : 0 on success -1 on error  */
static int copylist(struct tier_device *dev, int devicenr,
		    u64 ostart, u64 osize, u64 nstart)
{
	int res = 0;
	u64 offset;
	u64 newoffset = nstart;
	char *buffer;

	pr_info
	    ("copylist device %u, ostart 0x%llx (%llu) osize  0x%llx (%llu), nstart 0x%llx (%llu) end 0x%llx (%llu)\n",
	     devicenr, ostart, ostart, osize, osize, nstart, nstart,
	     nstart + osize, nstart + osize);
	buffer = kzalloc(PAGE_SIZE, GFP_NOFS);
	for (offset = ostart; offset < ostart + osize; offset += PAGE_SIZE) {
		res = tier_file_read(dev, devicenr, buffer, PAGE_SIZE, offset);
		if (res < 0)
			break;
		res =
		    tier_file_write(dev, devicenr,
				    buffer, PAGE_SIZE, newoffset);
		if (res < 0)
			break;
		newoffset += PAGE_SIZE;
	}
	if (offset - ostart < osize) {
		pr_info
		    ("copylist has failed, not expanding : offset %llu, ostart %llu, osize %llu\n",
		     offset, ostart, osize);
		res = -1;
	}
	kfree(buffer);
	return res;
}

/* migrate a bitlist from one location to another
   Afterwards changes the structures to point to the new bitlist
   so that the old bitlist location is no longer used
   Return : 0 on success, negative on error */
static int migrate_bitlist(struct tier_device *dev, int devicenr,
			   u64 newdevsize,
			   u64 newbitlistsize, u64 newstartofbitlist)
{
	int res = 0;

	pr_info("migrate_bitlist : device %u\n", devicenr);
	if (newstartofbitlist < dev->backdev[devicenr]->devicesize) {
		pr_info("Device size has not grown enough to expand\n");
		return -1;
	}
	wipe_bitlist(dev, devicenr, newstartofbitlist, newbitlistsize);
	res =
	    copylist(dev, devicenr, dev->backdev[devicenr]->startofbitlist,
		     dev->backdev[devicenr]->bitlistsize, newstartofbitlist);
	if (res != 0)
		return res;
	// Make sure the new bitlist is synced to disk before
	// we continue
	if (0 != (res = tier_sync(dev)))
		return res;
	return res;
}

/* When the blocklist needs to be expanded 
   we have to move blocks of data out of the way
   then expand the bitlist and migrate it from it's
   current location to the new location.
   Since the blocklist is growing tier device 0
   will shrink in usable size. Therefore the bitlist
   may shrink as well. However to reduce complexity
   we let it be for now. */
static int migrate_data_if_needed(struct tier_device *dev, u64 startofblocklist,
				  u64 blocklistsize, int changeddevice)
{
	int res = 0;
	int cbres = 0;
	u64 blocks = dev->size >> BLKBITS;
	u64 curblock;
	struct blockinfo *binfo;
	struct blockinfo *orgbinfo;

	pr_info("migrate_data_if_needed\n");
	binfo = kzalloc(sizeof(struct blockinfo), GFP_NOFS);
	if (!binfo) {
		tiererror(dev, "migrate_data_if_needed : alloc failed");
		return -ENOMEM;
	}
	for (curblock = 0; curblock < blocks; curblock++) {
		/* Do not update the blocks metadata */
		orgbinfo = get_blockinfo(dev, curblock, 0);
		if (dev->inerror) {
			res = -EIO;
			break;
		}
		// Migrating blocks from device 0 + 1;
		if (orgbinfo->device != 1) {
			kfree(orgbinfo);
			continue;
		}
		cbres = 1;
		pr_info
		    ("migrate_data_if_needed : blocknr %llu from device %u\n",
		     curblock, orgbinfo->device - 1);
		if (orgbinfo->offset >= startofblocklist
		    && orgbinfo->offset <= startofblocklist + blocklistsize) {
			memcpy(binfo, orgbinfo, sizeof(struct blockinfo));
			// Move the block to the device that has grown
			binfo->device = changeddevice + 1;
			pr_info
			    ("Call copyblock blocknr %llu from device %u to device %u\n",
			     curblock, orgbinfo->device - 1, binfo->device - 1);
			cbres = copyblock(dev, binfo, orgbinfo, curblock);
			if (cbres) {
				reset_counters_on_migration(dev, orgbinfo);
				clear_dev_list(dev, orgbinfo);
			} else
				pr_info
				    ("Failed to migrate blocknr %llu from device %u to device %u\n",
				     curblock, orgbinfo->device - 1,
				     binfo->device - 1);
		}
		kfree(orgbinfo);
		if (!cbres) {
			res = -1;
			break;
		}
	}
	kfree(binfo);
	pr_info("migrate_data_if_needed return %u\n", res);
	return res;
}

static int do_resize_tier(struct tier_device *dev, int devicenr,
			  u64 newdevsize,
			  u64 newblocklistsize,
			  u64 newbitlistsize, u64 curdevsize)
{
	int res = 0;
	u64 startofnewblocklist;
	u64 startofnewbitlist;

	pr_info("resize device %s devicenr %u from %llu to %llu\n",
		dev->backdev[devicenr]->fds->f_dentry->d_name.name,
		devicenr, dev->backdev[devicenr]->devicesize, curdevsize);
	startofnewbitlist = newdevsize - newbitlistsize;
	res =
	    migrate_bitlist(dev, devicenr, newdevsize, newbitlistsize,
			    startofnewbitlist);
	if (0 != res)
		return res;
	/* When device 0 has grown we move the bitlist of the device to
	   the end of the device and then move the blocklist to the end
	   This does not require data migration 

	   When another device has grown we may need to expand the blocklist
	   on device 0 as well. In that case we may need to migrate data
	   from device0 to another device to make room for the larger 
	   blocklist */
	if (devicenr == 0) {
		startofnewblocklist = startofnewbitlist - newblocklistsize;
		wipe_bitlist(dev, devicenr, startofnewblocklist,
			     newblocklistsize);
		res =
		    copylist(dev, devicenr,
			     dev->backdev[devicenr]->startofblocklist,
			     dev->blocklistsize, startofnewblocklist);
		if (0 != res)
			return res;
		if (0 != (res = tier_sync(dev)))
			return res;
		dev->backdev[devicenr]->startofblocklist = startofnewblocklist;
		dev->blocklistsize = newblocklistsize;
		dev->backdev[devicenr]->devmagic->blocklistsize =
		    newblocklistsize;
		dev->backdev[devicenr]->devmagic->startofblocklist =
		    startofnewblocklist;
	} else {
		startofnewblocklist =
		    dev->backdev[0]->startofbitlist - newblocklistsize;
		if (startofnewblocklist < dev->backdev[0]->startofblocklist) {
			res =
			    migrate_data_if_needed(dev, startofnewblocklist,
						   newblocklistsize, devicenr);
			if (0 != res)
				return res;
// This should be journalled. FIX FIX FIX
// The blocklist needs to be protected at all cost.
			res =
			    copylist(dev, 0, dev->backdev[0]->startofblocklist,
				     dev->blocklistsize, startofnewblocklist);
			if (0 != res)
				return res;
			wipe_bitlist(dev, 0,
				     startofnewblocklist + dev->blocklistsize,
				     newblocklistsize - dev->blocklistsize);
			if (0 != (res = tier_sync(dev)))
				return res;
			dev->backdev[0]->startofblocklist = startofnewblocklist;
			dev->blocklistsize = newblocklistsize;
			dev->backdev[0]->devmagic->blocklistsize =
			    newblocklistsize;
			dev->backdev[0]->devmagic->startofblocklist =
			    startofnewblocklist;
			dev->backdev[0]->endofdata =
			    dev->backdev[0]->startofblocklist - 1;
			write_device_magic(dev, 0);
		} else
			pr_info
			    ("startofnewblocklist %llu, old start %llu, no migration needed\n",
			     startofnewblocklist,
			     dev->backdev[0]->startofblocklist);
	}
	if (devicenr == 0)
		dev->backdev[devicenr]->endofdata = startofnewblocklist - 1;
	else
		dev->backdev[devicenr]->endofdata = startofnewbitlist - 1;
	dev->backdev[devicenr]->startofbitlist = startofnewbitlist;
	dev->backdev[devicenr]->bitlistsize = newbitlistsize;
	dev->backdev[devicenr]->devmagic->bitlistsize = newbitlistsize;
	dev->backdev[devicenr]->devmagic->startofbitlist = startofnewbitlist;
	dev->backdev[devicenr]->devmagic->devicesize = newdevsize;
	dev->backdev[devicenr]->devicesize = newdevsize;
	write_device_magic(dev, devicenr);
	res = tier_sync(dev);
	return res;
}

void resize_tier(struct tier_device *dev)
{
	int count;
	int res = 1;
	u64 curdevsize = 0;
	u64 newbitlistsize = 0;
	u64 newblocklistsize = 0;
	u64 newdevsize = 0;
	u64 newbitlistsize_total = 0;
	int found = 0;

	for (count = 0; count < dev->attached_devices; count++) {
		curdevsize =
		    KERNEL_SECTORSIZE * tier_get_size(dev->backdev[count]->fds);
		curdevsize = round_to_blksize(curdevsize);
		newbitlistsize = calc_bitlist_size(curdevsize);
		pr_info("curdevsize = %llu old = %llu\n", curdevsize,
			dev->backdev[count]->devicesize);
		if (dev->backdev[count]->devicesize == curdevsize)
			continue;
		if (curdevsize - dev->backdev[count]->devicesize <
		    newbitlistsize) {
			pr_info
			    ("Ignoring unusable small devicesize change for device %u\n",
			     count);
			continue;
		}
		newdevsize = calc_new_devsize(dev, count, curdevsize);
		newbitlistsize_total =
		    new_total_bitlistsize(dev, count, newbitlistsize);
		newblocklistsize =
		    calc_blocklist_size(newdevsize, newbitlistsize_total);
		// Make sure there is plenty of space
		if (curdevsize <
		    dev->backdev[count]->devicesize + newblocklistsize +
		    newbitlistsize + BLKSIZE) {
			pr_info
			    ("Ignoring unusable small devicesize change for device %u\n",
			     count);
			continue;
		}
		found++;
		pr_info("newblocklistsize=%llu\n", newblocklistsize);
		res =
		    do_resize_tier(dev, count, curdevsize, newblocklistsize,
				   newbitlistsize, curdevsize);
	}
	if (0 == found) {
		pr_info
		    ("Ignoring request to resize, no devices have changed in size\n");
	} else {
		if (res == 0) {
			free_blocklist(dev);
			pr_info("Device %s is resized from %llu to %llu\n",
				dev->devname, dev->size,
				newdevsize - newblocklistsize -
				newbitlistsize_total);
			dev->size =
			    newdevsize - newblocklistsize -
			    newbitlistsize_total;
			dev->backdev[0]->devmagic->total_device_size =
			    dev->size;
			register_new_device_size(dev);
			load_blocklist(dev);
		}
	}
	return;
}

static long tier_ioctl(struct file *file, unsigned int cmd, unsigned long arg)
{
	struct tier_device *dev = NULL;
	struct tier_device *devnew = NULL;
	int current_device_nr;
	int err = 0;
	char *dname;
	int devlen;
	struct fd_s fds;

	if (!capable(CAP_SYS_ADMIN))
		return -EACCES;

	mutex_lock(&ioctl_mutex);
	if (cmd != TIER_INIT)
		dev = device_nr(&current_device_nr);
	if (!dev && cmd != TIER_INIT) {
		err = -EBADSLT;
		goto end_error;
	}
	switch (cmd) {
	case TIER_INIT:
		err = -ENOMEM;
		if (sizeof(struct tier_device) > TIER_HEADERSIZE)
			break;
		devnew = kzalloc(sizeof(struct tier_device), GFP_KERNEL);
		if (!devnew)
			break;
		if (0 == tier_device_count()) {
			device = devnew;
		}
		list_add_tail(&devnew->list, &device_list);
		devnew->backdev =
		    kzalloc(sizeof(struct backing_device *) * MAX_BACKING_DEV,
			    GFP_KERNEL);
		if (!devnew->backdev) {
			kfree(devnew);
			break;
		}
		err = 0;
		break;
	case TIER_SET_FD:
		err = -EEXIST;
		if (dev->attached_devices > MAX_BACKING_DEV)
			break;
		if (0 != dev->tier_device_number)
			break;
		err = -EFAULT;
		dev->backdev[dev->attached_devices] =
		    kzalloc(sizeof(struct backing_device), GFP_KERNEL);
		if (copy_from_user
		    (&fds, (struct fd_s __user *)arg, sizeof(fds))) {
			err = -EFAULT;
			break;
		}
		err =
		    tier_set_fd(dev, &fds, dev->backdev[dev->attached_devices]);
		dev->attached_devices++;
		break;
	case TIER_SET_SECTORSIZE:
		err = -EEXIST;
		if (0 != dev->tier_device_number)
			break;
		err = 0;
		dev->logical_block_size = arg;
		pr_info("sectorsize : %d\n", dev->logical_block_size);
		break;
	case TIER_REGISTER:
		err = -EEXIST;
		if (0 != dev->tier_device_number)
			break;
		if (0 == dev->attached_devices) {
			pr_err("Insufficient parameters entered");
		} else {
			dev->tier_device_number = current_device_nr;
			if (0 != (err = order_devices(dev)))
				break;
			if (0 == (err = determine_device_size(dev)))
				err = tier_register(dev);
		}
		break;
	case TIER_DEREGISTER:
		err = -ENOMEM;
		devlen = 1 + strlen("/dev/sdtierX");
		dname = kzalloc(devlen, GFP_KERNEL);
		if (!dname)
			break;
		if (copy_from_user(dname, (char __user *)arg, devlen - 1)) {
			err = -EFAULT;
			break;
		}
		err = tier_device_count();
		err = del_tier_device(dname);
		kfree(dname);
		if (0 == err)
			device = NULL;
		break;
	default:
		err = dev->ioctl ? dev->ioctl(dev, cmd, arg) : -EINVAL;
	}
end_error:
	mutex_unlock(&ioctl_mutex);
	return err;
}

static const struct file_operations _tier_ctl_fops = {
	.open = nonseekable_open,
	.unlocked_ioctl = tier_ioctl,
	.owner = THIS_MODULE,
#if LINUX_VERSION_CODE >= KERNEL_VERSION(3,2,0)
	.llseek = noop_llseek
#else
	.llseek = no_llseek
#endif
};

static struct miscdevice _tier_misc = {
	.minor = MISC_DYNAMIC_MINOR,
	.name = "tiercontrol",
	.nodename = "tiercontrol",
	.fops = &_tier_ctl_fops
};

static int __init tier_init(void)
{
	int r;
	/* First register out control device */
	pr_info("version    : %s\n", TIER_VERSION);
	r = misc_register(&_tier_misc);
	if (r) {
		pr_err("misc_register failed for control device");
		return r;
	}
	/*
	 * Alloc our device names
	 */
	r = init_devicenames();
	mutex_init(&ioctl_mutex);
	return r;
}

static void __exit tier_exit(void)
{
	struct tier_device *tier, *next;

	list_for_each_entry_safe(tier, next, &device_list, list)
	    tier_deregister(tier);

	if (misc_deregister(&_tier_misc) < 0)
		pr_err("misc_deregister failed for tier control device");
	kfree(devicenames);
	mutex_destroy(&ioctl_mutex);
}

module_init(tier_init);
module_exit(tier_exit);
<|MERGE_RESOLUTION|>--- conflicted
+++ resolved
@@ -1108,11 +1108,7 @@
 	if (dev->inerror)
             bio_endio(bio, -EIO);
         else
-<<<<<<< HEAD
-	    bio_endio(bio, 0);
-=======
             bio_endio(bio, 0);
->>>>>>> ae330501
 }
 
 static void reset_counters_on_migration(struct tier_device *dev,
